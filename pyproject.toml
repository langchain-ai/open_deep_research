[project]
name = "open_deep_research"
version = "0.0.16"
description = "Planning, research, and report generation."
authors = [
    { name = "Lance Martin" }
]
readme = "README.md"
license = { text = "MIT" }
requires-python = ">=3.10"
dependencies = [
    "langgraph>=0.5.4",
    "langchain-community>=0.3.9",
    "langchain-openai>=0.3.28",
    "langchain-anthropic>=0.3.15",
    "langchain-mcp-adapters>=0.1.6",
    "langchain-deepseek>=0.1.2",
    "langchain-tavily",
    "langchain-groq>=0.2.4",
    "openai>=1.99.2",
    "tavily-python>=0.5.0",
    "arxiv>=2.1.3",
    "pymupdf>=1.25.3",
    "xmltodict>=0.14.2",
    "linkup-sdk>=0.2.3",
    "duckduckgo-search>=3.0.0",
    "exa-py>=1.8.8",
    "requests>=2.32.3",
    "beautifulsoup4==4.13.3",
    "python-dotenv>=1.0.1",
    "pytest",
    "httpx>=0.24.0",
    "markdownify>=0.11.6",
    "azure-identity>=1.21.0",
    "azure-search>=1.0.0b2",
    "azure-search-documents>=11.5.2",
    "rich>=13.0.0",
    "langgraph-cli[inmem]>=0.3.1",
    "langsmith>=0.3.37",
    "langchain-google-vertexai>=2.0.25",
    "langchain-google-genai>=2.1.5",
    "ipykernel>=6.29.5",
    "supabase>=2.15.3",
    "mcp>=1.9.4",
<<<<<<< HEAD
    "langchain-aws>=0.2.28",
=======
    "pandas>=2.3.1",
>>>>>>> 0c9b239c
]

[project.optional-dependencies]
dev = ["mypy>=1.11.1", "ruff>=0.6.1"]

[build-system]
requires = ["setuptools>=73.0.0", "wheel"]
build-backend = "setuptools.build_meta"

[tool.setuptools]
packages = ["open_deep_research", "legacy", "tests"]

[tool.setuptools.package-dir]
"open_deep_research" = "src/open_deep_research"
"legacy" = "src/legacy"
"tests" = "tests"

[tool.setuptools.package-data]
"*" = ["py.typed"]

[tool.ruff]
lint.select = [
    "E",    # pycodestyle
    "F",    # pyflakes
    "I",    # isort
    "D",    # pydocstyle
    "D401", # First line should be in imperative mood
    "T201",
    "UP",
]
lint.ignore = [
    "UP006",
    "UP007",
    "UP035",
    "D417",
    "E501",
]

[tool.ruff.lint.per-file-ignores]
"tests/*" = ["D", "UP"]

[tool.ruff.lint.pydocstyle]
convention = "google"<|MERGE_RESOLUTION|>--- conflicted
+++ resolved
@@ -42,11 +42,8 @@
     "ipykernel>=6.29.5",
     "supabase>=2.15.3",
     "mcp>=1.9.4",
-<<<<<<< HEAD
     "langchain-aws>=0.2.28",
-=======
     "pandas>=2.3.1",
->>>>>>> 0c9b239c
 ]
 
 [project.optional-dependencies]
