--- conflicted
+++ resolved
@@ -138,7 +138,6 @@
             }
         }
     )
-<<<<<<< HEAD
     summarization_timeout: float = Field(
         default=60.0,
         metadata={
@@ -146,7 +145,9 @@
                 "type": "number",
                 "default": 60.0,
                 "description": "Timeout in seconds for webpage summarization"
-=======
+            }
+        }
+    )
     max_content_length: int = Field(
         default=50000,
         metadata={
@@ -156,7 +157,6 @@
                 "min": 1000,
                 "max": 200000,
                 "description": "Maximum character length for webpage content before summarization"
->>>>>>> 71c857f7
             }
         }
     )
