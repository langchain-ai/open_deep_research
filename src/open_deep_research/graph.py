from typing import Literal

from langchain.chat_models import init_chat_model
from langchain_core.messages import HumanMessage, SystemMessage
from langchain_core.runnables import RunnableConfig

from langgraph.constants import Send
from langgraph.graph import START, END, StateGraph
from langgraph.types import interrupt, Command

from open_deep_research.state import (
    ReportStateInput,
    ReportStateOutput,
    Sections,
    ReportState,
    SectionState,
    SectionOutputState,
    Queries,
    Feedback
)

from open_deep_research.prompts import (
    report_planner_query_writer_instructions,
    report_planner_instructions,
    query_writer_instructions, 
    section_writer_instructions,
    final_section_writer_instructions,
    section_grader_instructions,
    section_writer_inputs
)

from open_deep_research.configuration import Configuration
from open_deep_research.utils import (
    format_sections, 
    get_config_value, 
    get_search_params, 
    select_and_execute_search
)

## Nodes -- 

async def generate_report_plan(state: ReportState, config: RunnableConfig):
    """Generate the initial report plan with sections.
    
    This node:
    1. Gets configuration for the report structure and search parameters
    2. Generates search queries to gather context for planning
    3. Performs web searches using those queries
    4. Uses an LLM to generate a structured plan with sections
    
    Args:
        state: Current graph state containing the report topic
        config: Configuration for models, search APIs, etc.
        
    Returns:
        Dict containing the generated sections
    """

    # Inputs
    topic = state["topic"]
    feedback = state.get("feedback_on_report_plan", None)

    # Get configuration
    configurable = Configuration.from_runnable_config(config)
    report_structure = configurable.report_structure
    number_of_queries = configurable.number_of_queries
    search_api = get_config_value(configurable.search_api)
    search_api_config = configurable.search_api_config or {}  # Get the config dict, default to empty
    params_to_pass = get_search_params(search_api, search_api_config)  # Filter parameters

    # Convert JSON object to string if necessary
    if isinstance(report_structure, dict):
        report_structure = str(report_structure)

    # Set writer model (model used for query writing)
    writer_provider = get_config_value(configurable.writer_provider)
    writer_model_name = get_config_value(configurable.writer_model)
    
    # Only pass temperature parameter when it's not OpenAI non-GPT models
    if writer_provider.lower() == "openai" and "gpt" not in writer_model_name.lower():
        writer_model = init_chat_model(model=writer_model_name, model_provider=writer_provider)
    else:
        writer_model = init_chat_model(model=writer_model_name, model_provider=writer_provider, temperature=0)
        
    structured_llm = writer_model.with_structured_output(Queries)

    # Format system instructions
    system_instructions_query = report_planner_query_writer_instructions.format(topic=topic, report_organization=report_structure, number_of_queries=number_of_queries)

    # Generate queries  
    results = structured_llm.invoke([SystemMessage(content=system_instructions_query),
                                     HumanMessage(content="Generate search queries that will help with planning the sections of the report.")])

    # Web search
    query_list = [query.search_query for query in results.queries]

    # Search the web with parameters
    source_str = await select_and_execute_search(search_api, query_list, params_to_pass)

    # Format system instructions
    system_instructions_sections = report_planner_instructions.format(topic=topic, report_organization=report_structure, context=source_str, feedback=feedback)

    # Set the planner
    planner_provider = get_config_value(configurable.planner_provider)
    planner_model = get_config_value(configurable.planner_model)

    # Report planner instructions
    planner_message = """Generate the sections of the report. Your response must include a 'sections' field containing a list of sections. 
                        Each section must have: name, description, plan, research, and content fields."""

    # Run the planner
    if planner_model == "claude-3-7-sonnet-latest":

        # Allocate a thinking budget for claude-3-7-sonnet-latest as the planner model
        planner_llm = init_chat_model(model=planner_model, 
                                      model_provider=planner_provider, 
                                      max_tokens=20_000, 
                                      thinking={"type": "enabled", "budget_tokens": 16_000})

    else:

        # With other models, we can use with_structured_output
        planner_llm = init_chat_model(model=planner_model, model_provider=planner_provider)
    
    # Generate the report sections
    structured_llm = planner_llm.with_structured_output(Sections)
    report_sections = structured_llm.invoke([SystemMessage(content=system_instructions_sections),
                                             HumanMessage(content=planner_message)])

    # Get sections
    sections = report_sections.sections

    return {"sections": sections}

def human_feedback(state: ReportState, config: RunnableConfig) -> Command[Literal["generate_report_plan","build_section_with_web_research"]]:
    """Get human feedback on the report plan and route to next steps.
    
    This node:
    1. Formats the current report plan for human review
    2. Gets feedback via an interrupt
    3. Routes to either:
       - Section writing if plan is approved
       - Plan regeneration if feedback is provided
    
    Args:
        state: Current graph state with sections to review
        config: Configuration for the workflow
        
    Returns:
        Command to either regenerate plan or start section writing
    """

    # Get sections
    topic = state["topic"]
    sections = state['sections']
    sections_str = "\n\n".join(
        f"Section: {section.name}\n"
        f"Description: {section.description}\n"
        f"Research needed: {'Yes' if section.research else 'No'}\n"
        for section in sections
    )

    # Get feedback on the report plan from interrupt
    interrupt_message = f"""Please provide feedback on the following report plan. 
                        \n\n{sections_str}\n
                        \nDoes the report plan meet your needs?\nPass 'true' to approve the report plan.\nOr, provide feedback to regenerate the report plan:"""
    
    feedback = interrupt(interrupt_message)

    # If the user approves the report plan, kick off section writing
    if isinstance(feedback, bool) and feedback is True:
        # Treat this as approve and kick off section writing
        return Command(goto=[
            Send("build_section_with_web_research", {"topic": topic, "section": s, "search_iterations": 0}) 
            for s in sections 
            if s.research
        ])
    
    # If the user provides feedback, regenerate the report plan 
    elif isinstance(feedback, str):
        # Treat this as feedback
        return Command(goto="generate_report_plan", 
                       update={"feedback_on_report_plan": feedback})
    else:
        raise TypeError(f"Interrupt value of type {type(feedback)} is not supported.")
    
def generate_queries(state: SectionState, config: RunnableConfig):
    """Generate search queries for researching a specific section.
    
    This node uses an LLM to generate targeted search queries based on the 
    section topic and description.
    
    Args:
        state: Current state containing section details
        config: Configuration including number of queries to generate
        
    Returns:
        Dict containing the generated search queries
    """

    # Get state 
    topic = state["topic"]
    section = state["section"]

    # Get configuration
    configurable = Configuration.from_runnable_config(config)
    number_of_queries = configurable.number_of_queries

    # Generate queries 
    writer_provider = get_config_value(configurable.writer_provider)
    writer_model_name = get_config_value(configurable.writer_model)
    
    # Only pass temperature parameter when it's not OpenAI non-GPT models
    if writer_provider.lower() == "openai" and "gpt" not in writer_model_name.lower():
        writer_model = init_chat_model(model=writer_model_name, model_provider=writer_provider)
    else:
        writer_model = init_chat_model(model=writer_model_name, model_provider=writer_provider, temperature=0)
        
    structured_llm = writer_model.with_structured_output(Queries)

    # Format system instructions
    system_instructions = query_writer_instructions.format(topic=topic, 
                                                           section_topic=section.description, 
                                                           number_of_queries=number_of_queries)

    # Generate queries  
    queries = structured_llm.invoke([SystemMessage(content=system_instructions),
                                     HumanMessage(content="Generate search queries on the provided topic.")])

    return {"search_queries": queries.queries}

async def search_web(state: SectionState, config: RunnableConfig):
    """Execute web searches for the section queries.
    
    This node:
    1. Takes the generated queries
    2. Executes searches using configured search API
    3. Formats results into usable context
    
    Args:
        state: Current state with search queries
        config: Search API configuration
        
    Returns:
        Dict with search results and updated iteration count
    """

    # Get state
    search_queries = state["search_queries"]

    # Get configuration
    configurable = Configuration.from_runnable_config(config)
    search_api = get_config_value(configurable.search_api)
    search_api_config = configurable.search_api_config or {}  # Get the config dict, default to empty
    params_to_pass = get_search_params(search_api, search_api_config)  # Filter parameters

    # Web search
    query_list = [query.search_query for query in search_queries]

    # Search the web with parameters
    source_str = await select_and_execute_search(search_api, query_list, params_to_pass)

    return {"source_str": source_str, "search_iterations": state["search_iterations"] + 1}

def write_section(state: SectionState, config: RunnableConfig) -> Command[Literal[END, "search_web"]]:
    """Write a section of the report and evaluate if more research is needed.
    
    This node:
    1. Writes section content using search results
    2. Evaluates the quality of the section
    3. Either:
       - Completes the section if quality passes
       - Triggers more research if quality fails
    
    Args:
        state: Current state with search results and section info
        config: Configuration for writing and evaluation
        
    Returns:
        Command to either complete section or do more research
    """

    # Get state 
    topic = state["topic"]
    section = state["section"]
    source_str = state["source_str"]

    # Get configuration
    configurable = Configuration.from_runnable_config(config)

    # Format system instructions
    section_writer_inputs_formatted = section_writer_inputs.format(topic=topic, 
                                                             section_name=section.name, 
                                                             section_topic=section.description, 
                                                             context=source_str, 
                                                             section_content=section.content)

    # Generate section  
    writer_provider = get_config_value(configurable.writer_provider)
    writer_model_name = get_config_value(configurable.writer_model)
<<<<<<< HEAD
    
    # Only pass temperature parameter when it's not OpenAI non-GPT models
    if writer_provider.lower() == "openai" and "gpt" not in writer_model_name.lower():
        writer_model = init_chat_model(model=writer_model_name, model_provider=writer_provider)
    else:
        writer_model = init_chat_model(model=writer_model_name, model_provider=writer_provider, temperature=0)
        
    section_content = writer_model.invoke([SystemMessage(content=system_instructions),
                                           HumanMessage(content="Generate a report section based on the provided sources.")])
=======
    writer_model = init_chat_model(model=writer_model_name, model_provider=writer_provider, temperature=0) 
    section_content = writer_model.invoke([SystemMessage(content=section_writer_instructions),
                                           HumanMessage(content=section_writer_inputs_formatted)])
>>>>>>> 3aa42fa4
    
    # Write content to the section object  
    section.content = section_content.content

    # Grade prompt 
    section_grader_message = """Grade the report and consider follow-up questions for missing information.
                               If the grade is 'pass', return empty strings for all follow-up queries.
                               If the grade is 'fail', provide specific search queries to gather missing information."""
    
    section_grader_instructions_formatted = section_grader_instructions.format(topic=topic, 
                                                                               section_topic=section.description,
                                                                               section=section.content, 
                                                                               number_of_follow_up_queries=configurable.number_of_queries)

    # Use planner model for reflection
    planner_provider = get_config_value(configurable.planner_provider)
    planner_model = get_config_value(configurable.planner_model)
    if planner_model == "claude-3-7-sonnet-latest":
        # Allocate a thinking budget for claude-3-7-sonnet-latest as the planner model
        reflection_model = init_chat_model(model=planner_model, 
                                           model_provider=planner_provider, 
                                           max_tokens=20_000, 
                                           thinking={"type": "enabled", "budget_tokens": 16_000}).with_structured_output(Feedback)
    else:
        reflection_model = init_chat_model(model=planner_model, 
                                           model_provider=planner_provider).with_structured_output(Feedback)
    # Generate feedback
    feedback = reflection_model.invoke([SystemMessage(content=section_grader_instructions_formatted),
                                        HumanMessage(content=section_grader_message)])

    # If the section is passing or the max search depth is reached, publish the section to completed sections 
    if feedback.grade == "pass" or state["search_iterations"] >= configurable.max_search_depth:
        # Publish the section to completed sections 
        return  Command(
        update={"completed_sections": [section]},
        goto=END
    )
    # Update the existing section with new content and update search queries
    else:
        return  Command(
        update={"search_queries": feedback.follow_up_queries, "section": section},
        goto="search_web"
        )
    
def write_final_sections(state: SectionState, config: RunnableConfig):
    """Write sections that don't require research using completed sections as context.
    
    This node handles sections like conclusions or summaries that build on
    the researched sections rather than requiring direct research.
    
    Args:
        state: Current state with completed sections as context
        config: Configuration for the writing model
        
    Returns:
        Dict containing the newly written section
    """

    # Get configuration
    configurable = Configuration.from_runnable_config(config)

    # Get state 
    topic = state["topic"]
    section = state["section"]
    completed_report_sections = state["report_sections_from_research"]
    
    # Format system instructions
    system_instructions = final_section_writer_instructions.format(topic=topic, section_name=section.name, section_topic=section.description, context=completed_report_sections)

    # Generate section  
    writer_provider = get_config_value(configurable.writer_provider)
    writer_model_name = get_config_value(configurable.writer_model)
    
    # Only pass temperature parameter when it's not OpenAI non-GPT models
    if writer_provider.lower() == "openai" and "gpt" not in writer_model_name.lower():
        writer_model = init_chat_model(model=writer_model_name, model_provider=writer_provider)
    else:
        writer_model = init_chat_model(model=writer_model_name, model_provider=writer_provider, temperature=0)
        
    section_content = writer_model.invoke([SystemMessage(content=system_instructions),
                                           HumanMessage(content="Generate a report section based on the provided sources.")])
    
    # Write content to section 
    section.content = section_content.content

    # Write the updated section to completed sections
    return {"completed_sections": [section]}

def gather_completed_sections(state: ReportState):
    """Format completed sections as context for writing final sections.
    
    This node takes all completed research sections and formats them into
    a single context string for writing summary sections.
    
    Args:
        state: Current state with completed sections
        
    Returns:
        Dict with formatted sections as context
    """
    # List of completed sections
    completed_sections = state["completed_sections"]

    # Format completed section to str to use as context for final sections
    completed_report_sections = format_sections(completed_sections)

    return {"report_sections_from_research": completed_report_sections}

def compile_final_report(state: ReportState):
    """Compile all sections into the final report.
    
    This node:
    1. Gets all completed sections
    2. Orders them according to original plan
    3. Combines them into the final report
    
    Args:
        state: Current state with all completed sections
        
    Returns:
        Dict containing the complete report
    """
    # Get sections
    sections = state["sections"]
    completed_sections = {s.name: s.content for s in state["completed_sections"]}

    # Update sections with completed content while maintaining original order
    for section in sections:
        section.content = completed_sections[section.name]

    # Compile final report
    all_sections = "\n\n".join([s.content for s in sections])

    return {"final_report": all_sections}

def initiate_final_section_writing(state: ReportState):
    """Create parallel tasks for writing non-research sections.
    
    This edge function identifies sections that don't need research and
    creates parallel writing tasks for each one.
    
    Args:
        state: Current state with all sections and research context
        
    Returns:
        List of Send commands for parallel section writing
    """
    # Kick off section writing in parallel via Send() API for any sections that do not require research
    return [
        Send("write_final_sections", {"topic": state["topic"], "section": s, "report_sections_from_research": state["report_sections_from_research"]}) 
        for s in state["sections"] 
        if not s.research
    ]

# Report section sub-graph -- 

# Add nodes 
section_builder = StateGraph(SectionState, output=SectionOutputState)
section_builder.add_node("generate_queries", generate_queries)
section_builder.add_node("search_web", search_web)
section_builder.add_node("write_section", write_section)

# Add edges
section_builder.add_edge(START, "generate_queries")
section_builder.add_edge("generate_queries", "search_web")
section_builder.add_edge("search_web", "write_section")

# Outer graph for initial report plan compiling results from each section -- 

# Add nodes
builder = StateGraph(ReportState, input=ReportStateInput, output=ReportStateOutput, config_schema=Configuration)
builder.add_node("generate_report_plan", generate_report_plan)
builder.add_node("human_feedback", human_feedback)
builder.add_node("build_section_with_web_research", section_builder.compile())
builder.add_node("gather_completed_sections", gather_completed_sections)
builder.add_node("write_final_sections", write_final_sections)
builder.add_node("compile_final_report", compile_final_report)

# Add edges
builder.add_edge(START, "generate_report_plan")
builder.add_edge("generate_report_plan", "human_feedback")
builder.add_edge("build_section_with_web_research", "gather_completed_sections")
builder.add_conditional_edges("gather_completed_sections", initiate_final_section_writing, ["write_final_sections"])
builder.add_edge("write_final_sections", "compile_final_report")
builder.add_edge("compile_final_report", END)

graph = builder.compile()<|MERGE_RESOLUTION|>--- conflicted
+++ resolved
@@ -298,7 +298,6 @@
     # Generate section  
     writer_provider = get_config_value(configurable.writer_provider)
     writer_model_name = get_config_value(configurable.writer_model)
-<<<<<<< HEAD
     
     # Only pass temperature parameter when it's not OpenAI non-GPT models
     if writer_provider.lower() == "openai" and "gpt" not in writer_model_name.lower():
@@ -308,11 +307,7 @@
         
     section_content = writer_model.invoke([SystemMessage(content=system_instructions),
                                            HumanMessage(content="Generate a report section based on the provided sources.")])
-=======
-    writer_model = init_chat_model(model=writer_model_name, model_provider=writer_provider, temperature=0) 
-    section_content = writer_model.invoke([SystemMessage(content=section_writer_instructions),
-                                           HumanMessage(content=section_writer_inputs_formatted)])
->>>>>>> 3aa42fa4
+
     
     # Write content to the section object  
     section.content = section_content.content
