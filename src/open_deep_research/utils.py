--- conflicted
+++ resolved
@@ -661,14 +661,10 @@
             "name": "web_search"
         }
         return [search_tool]
-<<<<<<< HEAD
     elif search_api == SearchAPI.SERPER:
         search_tool = serper_search
         search_tool.metadata = {**(search_tool.metadata or {}), "type": "search", "name": "web_search"}
         return [search_tool]
-=======
-        
->>>>>>> 4c1cb5ff
     elif search_api == SearchAPI.NONE:
         # No search functionality configured
         return []
