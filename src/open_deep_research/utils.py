--- conflicted
+++ resolved
@@ -862,19 +862,13 @@
 ##########################
 
 def get_today_str() -> str:
-<<<<<<< HEAD
-    """Get current date in a human-readable format."""
+    """Get current date formatted for display in prompts and outputs.
+    
+    Returns:
+        Human-readable date string in format like 'Mon Jan 15, 2024'
+    """
     now = datetime.datetime.now()
     return f"{now:%a} {now:%b} {now.day}, {now:%Y}"
-
-=======
-    """Get current date formatted for display in prompts and outputs.
-    
-    Returns:
-        Human-readable date string in format like 'Mon Jan 15, 2024'
-    """
-    return datetime.now().strftime("%a %b %-d, %Y")
->>>>>>> c84ad979
 
 def get_config_value(value):
     """Extract value from configuration, handling enums and None values."""
