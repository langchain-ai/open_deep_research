"""Utility functions and helpers for the Deep Research agent."""

import asyncio
import logging
import os
import warnings
from datetime import datetime, timedelta, timezone
from typing import Annotated, Any, Dict, List, Literal, Optional

import aiohttp
from langchain.chat_models import init_chat_model
from langchain_core.language_models import BaseChatModel
from langchain_core.messages import (
    AIMessage,
    HumanMessage,
    MessageLikeRepresentation,
    filter_messages,
)
from langchain_core.runnables import RunnableConfig
from langchain_core.tools import (
    BaseTool,
    InjectedToolArg,
    StructuredTool,
    ToolException,
    tool,
)
from langchain_mcp_adapters.client import MultiServerMCPClient
from langgraph.config import get_store
from mcp import McpError
from tavily import AsyncTavilyClient

from open_deep_research.configuration import Configuration, SearchAPI
from open_deep_research.prompts import summarize_webpage_prompt
from open_deep_research.state import ResearchComplete, Summary

##########################
# Tavily Search Tool Utils
##########################
TAVILY_SEARCH_DESCRIPTION = (
    "A search engine optimized for comprehensive, accurate, and trusted results. "
    "Useful for when you need to answer questions about current events."
)
@tool(description=TAVILY_SEARCH_DESCRIPTION)
async def tavily_search(
    queries: List[str],
    max_results: Annotated[int, InjectedToolArg] = 5,
    topic: Annotated[Literal["general", "news", "finance"], InjectedToolArg] = "general",
    config: RunnableConfig = None
) -> str:
    """Fetch and summarize search results from Tavily search API.

    Args:
        queries: List of search queries to execute
        max_results: Maximum number of results to return per query
        topic: Topic filter for search results (general, news, or finance)
        config: Runtime configuration for API keys and model settings

    Returns:
        Formatted string containing summarized search results
    """
    # Step 1: Execute search queries asynchronously
    search_results = await tavily_search_async(
        queries,
        max_results=max_results,
        topic=topic,
        include_raw_content=True,
        config=config
    )
    
    # Step 2: Deduplicate results by URL to avoid processing the same content multiple times
    unique_results = {}
    for response in search_results:
        for result in response['results']:
            url = result['url']
            if url not in unique_results:
                unique_results[url] = {**result, "query": response['query']}
    
    # Step 3: Set up the summarization model with configuration
    configurable = Configuration.from_runnable_config(config)
    
    # Character limit to stay within model token limits (configurable)
    max_char_to_include = configurable.max_content_length
    
    # Initialize summarization model with retry logic
    model_api_key = get_api_key_for_model(configurable.summarization_model, config)
    summarization_model = init_chat_model(
        model=configurable.summarization_model,
        max_tokens=configurable.summarization_model_max_tokens,
        api_key=model_api_key,
        tags=["langsmith:nostream"]
    ).with_structured_output(Summary).with_retry(
        stop_after_attempt=configurable.max_structured_output_retries
    )
    
    # Step 4: Create summarization tasks (skip empty content)
    async def noop():
        """No-op function for results without raw content."""
        return None
    
    summarization_tasks = [
        noop() if not result.get("raw_content") 
        else summarize_webpage(
            summarization_model, 
<<<<<<< HEAD
            result['raw_content'][:max_char_to_include],
            timeout=configurable.summarization_timeout
=======
            result['raw_content'][:max_char_to_include]
>>>>>>> 71c857f7
        )
        for result in unique_results.values()
    ]
    
    # Step 5: Execute all summarization tasks in parallel
    summaries = await asyncio.gather(*summarization_tasks)
    
    # Step 6: Combine results with their summaries
    summarized_results = {
        url: {
            'title': result['title'], 
            'content': result['content'] if summary is None else summary
        }
        for url, result, summary in zip(
            unique_results.keys(), 
            unique_results.values(), 
            summaries
        )
    }
    
    # Step 7: Format the final output
    if not summarized_results:
        return "No valid search results found. Please try different search queries or use a different search API."
    
    formatted_output = "Search results: \n\n"
    for i, (url, result) in enumerate(summarized_results.items()):
        formatted_output += f"\n\n--- SOURCE {i+1}: {result['title']} ---\n"
        formatted_output += f"URL: {url}\n\n"
        formatted_output += f"SUMMARY:\n{result['content']}\n\n"
        formatted_output += "\n\n" + "-" * 80 + "\n"
    
    return formatted_output

async def tavily_search_async(
    search_queries, 
    max_results: int = 5, 
    topic: Literal["general", "news", "finance"] = "general", 
    include_raw_content: bool = True, 
    config: RunnableConfig = None
):
    """Execute multiple Tavily search queries asynchronously.
    
    Args:
        search_queries: List of search query strings to execute
        max_results: Maximum number of results per query
        topic: Topic category for filtering results
        include_raw_content: Whether to include full webpage content
        config: Runtime configuration for API key access
        
    Returns:
        List of search result dictionaries from Tavily API
    """
    # Initialize the Tavily client with API key from config
    tavily_client = AsyncTavilyClient(api_key=get_tavily_api_key(config))
    
    # Create search tasks for parallel execution
    search_tasks = [
        tavily_client.search(
            query,
            max_results=max_results,
            include_raw_content=include_raw_content,
            topic=topic
        )
        for query in search_queries
    ]
    
    # Execute all search queries in parallel and return results
    search_results = await asyncio.gather(*search_tasks)
    return search_results

<<<<<<< HEAD
async def summarize_webpage(model: BaseChatModel, webpage_content: str, timeout: float = 60.0) -> str:
=======
async def summarize_webpage(model: BaseChatModel, webpage_content: str) -> str:
    """Summarize webpage content using AI model with timeout protection.
    
    Args:
        model: The chat model configured for summarization
        webpage_content: Raw webpage content to be summarized
        
    Returns:
        Formatted summary with key excerpts, or original content if summarization fails
    """
>>>>>>> 71c857f7
    try:
        # Create prompt with current date context
        prompt_content = summarize_webpage_prompt.format(
            webpage_content=webpage_content, 
            date=get_today_str()
        )
        
        # Execute summarization with timeout to prevent hanging
        summary = await asyncio.wait_for(
<<<<<<< HEAD
            model.ainvoke([HumanMessage(content=summarize_webpage_prompt.format(webpage_content=webpage_content, date=get_today_str()))]),
            timeout=timeout
=======
            model.ainvoke([HumanMessage(content=prompt_content)]),
            timeout=60.0  # 60 second timeout for summarization
        )
        
        # Format the summary with structured sections
        formatted_summary = (
            f"<summary>\n{summary.summary}\n</summary>\n\n"
            f"<key_excerpts>\n{summary.key_excerpts}\n</key_excerpts>"
>>>>>>> 71c857f7
        )
        
        return formatted_summary
        
    except asyncio.TimeoutError:
        # Timeout during summarization - return original content
        logging.warning("Summarization timed out after 60 seconds, returning original content")
        return webpage_content
    except Exception as e:
        # Other errors during summarization - log and return original content
        logging.warning(f"Summarization failed with error: {str(e)}, returning original content")
        return webpage_content

##########################
# Reflection Tool Utils
##########################

@tool(description="Strategic reflection tool for research planning")
def think_tool(reflection: str) -> str:
    """Tool for strategic reflection on research progress and decision-making.

    Use this tool after each search to analyze results and plan next steps systematically.
    This creates a deliberate pause in the research workflow for quality decision-making.

    When to use:
    - After receiving search results: What key information did I find?
    - Before deciding next steps: Do I have enough to answer comprehensively?
    - When assessing research gaps: What specific information am I still missing?
    - Before concluding research: Can I provide a complete answer now?

    Reflection should address:
    1. Analysis of current findings - What concrete information have I gathered?
    2. Gap assessment - What crucial information is still missing?
    3. Quality evaluation - Do I have sufficient evidence/examples for a good answer?
    4. Strategic decision - Should I continue searching or provide my answer?

    Args:
        reflection: Your detailed reflection on research progress, findings, gaps, and next steps

    Returns:
        Confirmation that reflection was recorded for decision-making
    """
    return f"Reflection recorded: {reflection}"

##########################
# MCP Utils
##########################

async def get_mcp_access_token(
    supabase_token: str,
    base_mcp_url: str,
) -> Optional[Dict[str, Any]]:
    """Exchange Supabase token for MCP access token using OAuth token exchange.
    
    Args:
        supabase_token: Valid Supabase authentication token
        base_mcp_url: Base URL of the MCP server
        
    Returns:
        Token data dictionary if successful, None if failed
    """
    try:
        # Prepare OAuth token exchange request data
        form_data = {
            "client_id": "mcp_default",
            "subject_token": supabase_token,
            "grant_type": "urn:ietf:params:oauth:grant-type:token-exchange",
            "resource": base_mcp_url.rstrip("/") + "/mcp",
            "subject_token_type": "urn:ietf:params:oauth:token-type:access_token",
        }
        
        # Execute token exchange request
        async with aiohttp.ClientSession() as session:
            token_url = base_mcp_url.rstrip("/") + "/oauth/token"
            headers = {"Content-Type": "application/x-www-form-urlencoded"}
            
            async with session.post(token_url, headers=headers, data=form_data) as response:
                if response.status == 200:
                    # Successfully obtained token
                    token_data = await response.json()
                    return token_data
                else:
                    # Log error details for debugging
                    response_text = await response.text()
                    logging.error(f"Token exchange failed: {response_text}")
                    
    except Exception as e:
        logging.error(f"Error during token exchange: {e}")
    
    return None

async def get_tokens(config: RunnableConfig):
    """Retrieve stored authentication tokens with expiration validation.
    
    Args:
        config: Runtime configuration containing thread and user identifiers
        
    Returns:
        Token dictionary if valid and not expired, None otherwise
    """
    store = get_store()
    
    # Extract required identifiers from config
    thread_id = config.get("configurable", {}).get("thread_id")
    if not thread_id:
        return None
        
    user_id = config.get("metadata", {}).get("owner")
    if not user_id:
        return None
    
    # Retrieve stored tokens
    tokens = await store.aget((user_id, "tokens"), "data")
    if not tokens:
        return None
    
    # Check token expiration
    expires_in = tokens.value.get("expires_in")  # seconds until expiration
    created_at = tokens.created_at  # datetime of token creation
    current_time = datetime.now(timezone.utc)
    expiration_time = created_at + timedelta(seconds=expires_in)
    
    if current_time > expiration_time:
        # Token expired, clean up and return None
        await store.adelete((user_id, "tokens"), "data")
        return None

    return tokens.value

async def set_tokens(config: RunnableConfig, tokens: dict[str, Any]):
    """Store authentication tokens in the configuration store.
    
    Args:
        config: Runtime configuration containing thread and user identifiers
        tokens: Token dictionary to store
    """
    store = get_store()
    
    # Extract required identifiers from config
    thread_id = config.get("configurable", {}).get("thread_id")
    if not thread_id:
        return
        
    user_id = config.get("metadata", {}).get("owner")
    if not user_id:
        return
    
    # Store the tokens
    await store.aput((user_id, "tokens"), "data", tokens)

async def fetch_tokens(config: RunnableConfig) -> dict[str, Any]:
    """Fetch and refresh MCP tokens, obtaining new ones if needed.
    
    Args:
        config: Runtime configuration with authentication details
        
    Returns:
        Valid token dictionary, or None if unable to obtain tokens
    """
    # Try to get existing valid tokens first
    current_tokens = await get_tokens(config)
    if current_tokens:
        return current_tokens
    
    # Extract Supabase token for new token exchange
    supabase_token = config.get("configurable", {}).get("x-supabase-access-token")
    if not supabase_token:
        return None
    
    # Extract MCP configuration
    mcp_config = config.get("configurable", {}).get("mcp_config")
    if not mcp_config or not mcp_config.get("url"):
        return None
    
    # Exchange Supabase token for MCP tokens
    mcp_tokens = await get_mcp_access_token(supabase_token, mcp_config.get("url"))
    if not mcp_tokens:
        return None

    # Store the new tokens and return them
    await set_tokens(config, mcp_tokens)
    return mcp_tokens

def wrap_mcp_authenticate_tool(tool: StructuredTool) -> StructuredTool:
    """Wrap MCP tool with comprehensive authentication and error handling.
    
    Args:
        tool: The MCP structured tool to wrap
        
    Returns:
        Enhanced tool with authentication error handling
    """
    original_coroutine = tool.coroutine
    
    async def authentication_wrapper(**kwargs):
        """Enhanced coroutine with MCP error handling and user-friendly messages."""
        
        def _find_mcp_error_in_exception_chain(exc: BaseException) -> McpError | None:
            """Recursively search for MCP errors in exception chains."""
            if isinstance(exc, McpError):
                return exc
            
            # Handle ExceptionGroup (Python 3.11+) by checking attributes
            if hasattr(exc, 'exceptions'):
                for sub_exception in exc.exceptions:
                    if found_error := _find_mcp_error_in_exception_chain(sub_exception):
                        return found_error
            return None
        
        try:
            # Execute the original tool functionality
            return await original_coroutine(**kwargs)
            
        except BaseException as original_error:
            # Search for MCP-specific errors in the exception chain
            mcp_error = _find_mcp_error_in_exception_chain(original_error)
            if not mcp_error:
                # Not an MCP error, re-raise the original exception
                raise original_error
            
            # Handle MCP-specific error cases
            error_details = mcp_error.error
            error_code = getattr(error_details, "code", None)
            error_data = getattr(error_details, "data", None) or {}
            
            # Check for authentication/interaction required error
            if error_code == -32003:  # Interaction required error code
                message_payload = error_data.get("message", {})
                error_message = "Required interaction"
                
                # Extract user-friendly message if available
                if isinstance(message_payload, dict):
                    error_message = message_payload.get("text") or error_message
                
                # Append URL if provided for user reference
                if url := error_data.get("url"):
                    error_message = f"{error_message} {url}"
                
                raise ToolException(error_message) from original_error
            
            # For other MCP errors, re-raise the original
            raise original_error
    
    # Replace the tool's coroutine with our enhanced version
    tool.coroutine = authentication_wrapper
    return tool

async def load_mcp_tools(
    config: RunnableConfig,
    existing_tool_names: set[str],
) -> list[BaseTool]:
    """Load and configure MCP (Model Context Protocol) tools with authentication.
    
    Args:
        config: Runtime configuration containing MCP server details
        existing_tool_names: Set of tool names already in use to avoid conflicts
        
    Returns:
        List of configured MCP tools ready for use
    """
    configurable = Configuration.from_runnable_config(config)
    
    # Step 1: Handle authentication if required
    if configurable.mcp_config and configurable.mcp_config.auth_required:
        mcp_tokens = await fetch_tokens(config)
    else:
        mcp_tokens = None
    
    # Step 2: Validate configuration requirements
    config_valid = (
        configurable.mcp_config and 
        configurable.mcp_config.url and 
        configurable.mcp_config.tools and 
        (mcp_tokens or not configurable.mcp_config.auth_required)
    )
    
    if not config_valid:
        return []
    
    # Step 3: Set up MCP server connection
    server_url = configurable.mcp_config.url.rstrip("/") + "/mcp"
    
    # Configure authentication headers if tokens are available
    auth_headers = None
    if mcp_tokens:
        auth_headers = {"Authorization": f"Bearer {mcp_tokens['access_token']}"}
    
    mcp_server_config = {
        "server_1": {
            "url": server_url,
            "headers": auth_headers,
            "transport": "streamable_http"
        }
    }
    # TODO: When Multi-MCP Server support is merged in OAP, update this code
    
    # Step 4: Load tools from MCP server
    try:
        client = MultiServerMCPClient(mcp_server_config)
        available_mcp_tools = await client.get_tools()
    except Exception:
        # If MCP server connection fails, return empty list
        return []
    
    # Step 5: Filter and configure tools
    configured_tools = []
    for mcp_tool in available_mcp_tools:
        # Skip tools with conflicting names
        if mcp_tool.name in existing_tool_names:
            warnings.warn(
                f"MCP tool '{mcp_tool.name}' conflicts with existing tool name - skipping"
            )
            continue
        
        # Only include tools specified in configuration
        if mcp_tool.name not in set(configurable.mcp_config.tools):
            continue
        
        # Wrap tool with authentication handling and add to list
        enhanced_tool = wrap_mcp_authenticate_tool(mcp_tool)
        configured_tools.append(enhanced_tool)
    
    return configured_tools


##########################
# Tool Utils
##########################

async def get_search_tool(search_api: SearchAPI):
    """Configure and return search tools based on the specified API provider.
    
    Args:
        search_api: The search API provider to use (Anthropic, OpenAI, Tavily, or None)
        
    Returns:
        List of configured search tool objects for the specified provider
    """
    if search_api == SearchAPI.ANTHROPIC:
        # Anthropic's native web search with usage limits
        return [{
            "type": "web_search_20250305", 
            "name": "web_search", 
            "max_uses": 5
        }]
        
    elif search_api == SearchAPI.OPENAI:
        # OpenAI's web search preview functionality
        return [{"type": "web_search_preview"}]
        
    elif search_api == SearchAPI.TAVILY:
        # Configure Tavily search tool with metadata
        search_tool = tavily_search
        search_tool.metadata = {
            **(search_tool.metadata or {}), 
            "type": "search", 
            "name": "web_search"
        }
        return [search_tool]
        
    elif search_api == SearchAPI.NONE:
        # No search functionality configured
        return []
        
    # Default fallback for unknown search API types
    return []
    
async def get_all_tools(config: RunnableConfig):
    """Assemble complete toolkit including research, search, and MCP tools.
    
    Args:
        config: Runtime configuration specifying search API and MCP settings
        
    Returns:
        List of all configured and available tools for research operations
    """
    # Start with core research tools
    tools = [tool(ResearchComplete), think_tool]
    
    # Add configured search tools
    configurable = Configuration.from_runnable_config(config)
    search_api = SearchAPI(get_config_value(configurable.search_api))
    search_tools = await get_search_tool(search_api)
    tools.extend(search_tools)
    
    # Track existing tool names to prevent conflicts
    existing_tool_names = {
        tool.name if hasattr(tool, "name") else tool.get("name", "web_search") 
        for tool in tools
    }
    
    # Add MCP tools if configured
    mcp_tools = await load_mcp_tools(config, existing_tool_names)
    tools.extend(mcp_tools)
    
    return tools

def get_notes_from_tool_calls(messages: list[MessageLikeRepresentation]):
    """Extract notes from tool call messages."""
    return [tool_msg.content for tool_msg in filter_messages(messages, include_types="tool")]

##########################
# Model Provider Native Websearch Utils
##########################

def anthropic_websearch_called(response):
    """Detect if Anthropic's native web search was used in the response.
    
    Args:
        response: The response object from Anthropic's API
        
    Returns:
        True if web search was called, False otherwise
    """
    try:
        # Navigate through the response metadata structure
        usage = response.response_metadata.get("usage")
        if not usage:
            return False
        
        # Check for server-side tool usage information
        server_tool_use = usage.get("server_tool_use")
        if not server_tool_use:
            return False
        
        # Look for web search request count
        web_search_requests = server_tool_use.get("web_search_requests")
        if web_search_requests is None:
            return False
        
        # Return True if any web search requests were made
        return web_search_requests > 0
        
    except (AttributeError, TypeError):
        # Handle cases where response structure is unexpected
        return False

def openai_websearch_called(response):
    """Detect if OpenAI's web search functionality was used in the response.
    
    Args:
        response: The response object from OpenAI's API
        
    Returns:
        True if web search was called, False otherwise
    """
    # Check for tool outputs in the response metadata
    tool_outputs = response.additional_kwargs.get("tool_outputs")
    if not tool_outputs:
        return False
    
    # Look for web search calls in the tool outputs
    for tool_output in tool_outputs:
        if tool_output.get("type") == "web_search_call":
            return True
    
    return False


##########################
# Token Limit Exceeded Utils
##########################

def is_token_limit_exceeded(exception: Exception, model_name: str = None) -> bool:
    """Determine if an exception indicates a token/context limit was exceeded.
    
    Args:
        exception: The exception to analyze
        model_name: Optional model name to optimize provider detection
        
    Returns:
        True if the exception indicates a token limit was exceeded, False otherwise
    """
    error_str = str(exception).lower()
    
    # Step 1: Determine provider from model name if available
    provider = None
    if model_name:
        model_str = str(model_name).lower()
        if model_str.startswith('openai:'):
            provider = 'openai'
        elif model_str.startswith('anthropic:'):
            provider = 'anthropic'
        elif model_str.startswith('gemini:') or model_str.startswith('google:'):
            provider = 'gemini'
    
    # Step 2: Check provider-specific token limit patterns
    if provider == 'openai':
        return _check_openai_token_limit(exception, error_str)
    elif provider == 'anthropic':
        return _check_anthropic_token_limit(exception, error_str)
    elif provider == 'gemini':
        return _check_gemini_token_limit(exception, error_str)
    
    # Step 3: If provider unknown, check all providers
    return (
        _check_openai_token_limit(exception, error_str) or
        _check_anthropic_token_limit(exception, error_str) or
        _check_gemini_token_limit(exception, error_str)
    )

def _check_openai_token_limit(exception: Exception, error_str: str) -> bool:
    """Check if exception indicates OpenAI token limit exceeded."""
    # Analyze exception metadata
    exception_type = str(type(exception))
    class_name = exception.__class__.__name__
    module_name = getattr(exception.__class__, '__module__', '')
    
    # Check if this is an OpenAI exception
    is_openai_exception = (
        'openai' in exception_type.lower() or 
        'openai' in module_name.lower()
    )
    
    # Check for typical OpenAI token limit error types
    is_request_error = class_name in ['BadRequestError', 'InvalidRequestError']
    
    if is_openai_exception and is_request_error:
        # Look for token-related keywords in error message
        token_keywords = ['token', 'context', 'length', 'maximum context', 'reduce']
        if any(keyword in error_str for keyword in token_keywords):
            return True
    
    # Check for specific OpenAI error codes
    if hasattr(exception, 'code') and hasattr(exception, 'type'):
        error_code = getattr(exception, 'code', '')
        error_type = getattr(exception, 'type', '')
        
        if (error_code == 'context_length_exceeded' or
            error_type == 'invalid_request_error'):
            return True
    
    return False

def _check_anthropic_token_limit(exception: Exception, error_str: str) -> bool:
    """Check if exception indicates Anthropic token limit exceeded."""
    # Analyze exception metadata
    exception_type = str(type(exception))
    class_name = exception.__class__.__name__
    module_name = getattr(exception.__class__, '__module__', '')
    
    # Check if this is an Anthropic exception
    is_anthropic_exception = (
        'anthropic' in exception_type.lower() or 
        'anthropic' in module_name.lower()
    )
    
    # Check for Anthropic-specific error patterns
    is_bad_request = class_name == 'BadRequestError'
    
    if is_anthropic_exception and is_bad_request:
        # Anthropic uses specific error messages for token limits
        if 'prompt is too long' in error_str:
            return True
    
    return False

def _check_gemini_token_limit(exception: Exception, error_str: str) -> bool:
    """Check if exception indicates Google/Gemini token limit exceeded."""
    # Analyze exception metadata
    exception_type = str(type(exception))
    class_name = exception.__class__.__name__
    module_name = getattr(exception.__class__, '__module__', '')
    
    # Check if this is a Google/Gemini exception
    is_google_exception = (
        'google' in exception_type.lower() or 
        'google' in module_name.lower()
    )
    
    # Check for Google-specific resource exhaustion errors
    is_resource_exhausted = class_name in [
        'ResourceExhausted', 
        'GoogleGenerativeAIFetchError'
    ]
    
    if is_google_exception and is_resource_exhausted:
        return True
    
    # Check for specific Google API resource exhaustion patterns
    if 'google.api_core.exceptions.resourceexhausted' in exception_type.lower():
        return True
    
    return False

# NOTE: This may be out of date or not applicable to your models. Please update this as needed.
MODEL_TOKEN_LIMITS = {
    "openai:gpt-4.1-mini": 1047576,
    "openai:gpt-4.1-nano": 1047576,
    "openai:gpt-4.1": 1047576,
    "openai:gpt-4o-mini": 128000,
    "openai:gpt-4o": 128000,
    "openai:o4-mini": 200000,
    "openai:o3-mini": 200000,
    "openai:o3": 200000,
    "openai:o3-pro": 200000,
    "openai:o1": 200000,
    "openai:o1-pro": 200000,
    "anthropic:claude-opus-4": 200000,
    "anthropic:claude-sonnet-4": 200000,
    "anthropic:claude-3-7-sonnet": 200000,
    "anthropic:claude-3-5-sonnet": 200000,
    "anthropic:claude-3-5-haiku": 200000,
    "google:gemini-1.5-pro": 2097152,
    "google:gemini-1.5-flash": 1048576,
    "google:gemini-pro": 32768,
    "cohere:command-r-plus": 128000,
    "cohere:command-r": 128000,
    "cohere:command-light": 4096,
    "cohere:command": 4096,
    "mistral:mistral-large": 32768,
    "mistral:mistral-medium": 32768,
    "mistral:mistral-small": 32768,
    "mistral:mistral-7b-instruct": 32768,
    "ollama:codellama": 16384,
    "ollama:llama2:70b": 4096,
    "ollama:llama2:13b": 4096,
    "ollama:llama2": 4096,
    "ollama:mistral": 32768,
    "bedrock:us.amazon.nova-premier-v1:0": 1000000,
    "bedrock:us.amazon.nova-pro-v1:0": 300000,
    "bedrock:us.amazon.nova-lite-v1:0": 300000,
    "bedrock:us.amazon.nova-micro-v1:0": 128000,
    "bedrock:us.anthropic.claude-3-7-sonnet-20250219-v1:0": 200000,
    "bedrock:us.anthropic.claude-sonnet-4-20250514-v1:0": 200000,
    "bedrock:us.anthropic.claude-opus-4-20250514-v1:0": 200000,
    "anthropic.claude-opus-4-1-20250805-v1:0": 200000,
}

def get_model_token_limit(model_string):
    """Look up the token limit for a specific model.
    
    Args:
        model_string: The model identifier string to look up
        
    Returns:
        Token limit as integer if found, None if model not in lookup table
    """
    # Search through known model token limits
    for model_key, token_limit in MODEL_TOKEN_LIMITS.items():
        if model_key in model_string:
            return token_limit
    
    # Model not found in lookup table
    return None

def remove_up_to_last_ai_message(messages: list[MessageLikeRepresentation]) -> list[MessageLikeRepresentation]:
    """Truncate message history by removing up to the last AI message.
    
    This is useful for handling token limit exceeded errors by removing recent context.
    
    Args:
        messages: List of message objects to truncate
        
    Returns:
        Truncated message list up to (but not including) the last AI message
    """
    # Search backwards through messages to find the last AI message
    for i in range(len(messages) - 1, -1, -1):
        if isinstance(messages[i], AIMessage):
            # Return everything up to (but not including) the last AI message
            return messages[:i]
    
    # No AI messages found, return original list
    return messages

##########################
# Misc Utils
##########################

def get_today_str() -> str:
    """Get current date formatted for display in prompts and outputs.
    
    Returns:
        Human-readable date string in format like 'Mon Jan 15, 2024'
    """
    now = datetime.datetime.now()
    return f"{now:%a} {now:%b} {now.day}, {now:%Y}"

def get_config_value(value):
    """Extract value from configuration, handling enums and None values."""
    if value is None:
        return None
    if isinstance(value, str):
        return value
    elif isinstance(value, dict):
        return value
    else:
        return value.value

def get_api_key_for_model(model_name: str, config: RunnableConfig):
    """Get API key for a specific model from environment or config."""
    should_get_from_config = os.getenv("GET_API_KEYS_FROM_CONFIG", "false")
    model_name = model_name.lower()
    if should_get_from_config.lower() == "true":
        api_keys = config.get("configurable", {}).get("apiKeys", {})
        if not api_keys:
            return None
        if model_name.startswith("openai:"):
            return api_keys.get("OPENAI_API_KEY")
        elif model_name.startswith("anthropic:"):
            return api_keys.get("ANTHROPIC_API_KEY")
        elif model_name.startswith("google"):
            return api_keys.get("GOOGLE_API_KEY")
        return None
    else:
        if model_name.startswith("openai:"): 
            return os.getenv("OPENAI_API_KEY")
        elif model_name.startswith("anthropic:"):
            return os.getenv("ANTHROPIC_API_KEY")
        elif model_name.startswith("google"):
            return os.getenv("GOOGLE_API_KEY")
        return None

def get_tavily_api_key(config: RunnableConfig):
    """Get Tavily API key from environment or config."""
    should_get_from_config = os.getenv("GET_API_KEYS_FROM_CONFIG", "false")
    if should_get_from_config.lower() == "true":
        api_keys = config.get("configurable", {}).get("apiKeys", {})
        if not api_keys:
            return None
        return api_keys.get("TAVILY_API_KEY")
    else:
        return os.getenv("TAVILY_API_KEY")<|MERGE_RESOLUTION|>--- conflicted
+++ resolved
@@ -101,12 +101,8 @@
         noop() if not result.get("raw_content") 
         else summarize_webpage(
             summarization_model, 
-<<<<<<< HEAD
             result['raw_content'][:max_char_to_include],
             timeout=configurable.summarization_timeout
-=======
-            result['raw_content'][:max_char_to_include]
->>>>>>> 71c857f7
         )
         for result in unique_results.values()
     ]
@@ -177,20 +173,17 @@
     search_results = await asyncio.gather(*search_tasks)
     return search_results
 
-<<<<<<< HEAD
 async def summarize_webpage(model: BaseChatModel, webpage_content: str, timeout: float = 60.0) -> str:
-=======
-async def summarize_webpage(model: BaseChatModel, webpage_content: str) -> str:
     """Summarize webpage content using AI model with timeout protection.
     
     Args:
         model: The chat model configured for summarization
         webpage_content: Raw webpage content to be summarized
+        timeout: Timeout in seconds for the summarization
         
     Returns:
         Formatted summary with key excerpts, or original content if summarization fails
     """
->>>>>>> 71c857f7
     try:
         # Create prompt with current date context
         prompt_content = summarize_webpage_prompt.format(
@@ -200,31 +193,27 @@
         
         # Execute summarization with timeout to prevent hanging
         summary = await asyncio.wait_for(
-<<<<<<< HEAD
-            model.ainvoke([HumanMessage(content=summarize_webpage_prompt.format(webpage_content=webpage_content, date=get_today_str()))]),
+            model.ainvoke([HumanMessage(content=prompt_content)]),
             timeout=timeout
-=======
-            model.ainvoke([HumanMessage(content=prompt_content)]),
-            timeout=60.0  # 60 second timeout for summarization
         )
         
         # Format the summary with structured sections
         formatted_summary = (
             f"<summary>\n{summary.summary}\n</summary>\n\n"
             f"<key_excerpts>\n{summary.key_excerpts}\n</key_excerpts>"
->>>>>>> 71c857f7
         )
         
         return formatted_summary
         
     except asyncio.TimeoutError:
         # Timeout during summarization - return original content
-        logging.warning("Summarization timed out after 60 seconds, returning original content")
+        logging.warning(f"Summarization timed out after {timeout} seconds, returning original content")
         return webpage_content
     except Exception as e:
         # Other errors during summarization - log and return original content
         logging.warning(f"Summarization failed with error: {str(e)}, returning original content")
         return webpage_content
+
 
 ##########################
 # Reflection Tool Utils
